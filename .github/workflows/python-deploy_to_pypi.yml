name: PHOTONAI_neuro release deployment on PyPI

on:
  release:
    types: [published]

jobs:
  deploy:
    name: Build and publish to PyPI
    runs-on: ubuntu-22.04
    steps:
<<<<<<< HEAD
    - uses: actions/checkout@v2
      with:
        fetch-depth: 0
    - name: Set up Python 3.9
      uses: actions/setup-python@v2
=======
    - uses: actions/checkout@v3
    - name: Set up Python 3.7.6
      uses: actions/setup-python@v4
>>>>>>> ec479c2f
      with:
        python-version: 3.9
    - name: Install pypa/build
      run: pip install build pbr wheel
    - name: Build a binary wheel and a source tarball
      run: python -m build --sdist --wheel --outdir dist/ .
    - name: Publish distribution to PyPI
      uses: pypa/gh-action-pypi-publish@release/v1
      with:
        user: __token__
        password: ${{ secrets.PYPI_API_TOKEN }}<|MERGE_RESOLUTION|>--- conflicted
+++ resolved
@@ -9,17 +9,11 @@
     name: Build and publish to PyPI
     runs-on: ubuntu-22.04
     steps:
-<<<<<<< HEAD
-    - uses: actions/checkout@v2
+    - uses: actions/checkout@v3
       with:
         fetch-depth: 0
     - name: Set up Python 3.9
-      uses: actions/setup-python@v2
-=======
-    - uses: actions/checkout@v3
-    - name: Set up Python 3.7.6
       uses: actions/setup-python@v4
->>>>>>> ec479c2f
       with:
         python-version: 3.9
     - name: Install pypa/build
